#!/bin/sh -ex

IMGS="testimg1 testimg2 testimg3 foo foo2 bar bar2 test1 test2 test3"

remove_images() {
    for img in $IMGS
    do
        rbd snap purge $img || true
        rbd rm $img || true
    done
}

test_others() {
    echo "testing import, export, resize, and snapshots..."
    TMP_FILES="/tmp/img1 /tmp/img1.new /tmp/img2 /tmp/img2.new /tmp/img3 /tmp/img3.new /tmp/img1.snap1"

    remove_images
    rm -f $TMP_FILES

    # create an image
    dd if=/bin/sh of=/tmp/img1 bs=1k count=1 seek=10
    dd if=/bin/dd of=/tmp/img1 bs=1k count=10 seek=100
    dd if=/bin/rm of=/tmp/img1 bs=1k count=100 seek=1000
    dd if=/bin/ls of=/tmp/img1 bs=1k seek=10000
    dd if=/bin/ln of=/tmp/img1 bs=1k seek=100000

    # import, snapshot
    rbd import $RBD_CREATE_ARGS /tmp/img1 testimg1
    rbd resize testimg1 --size=256
    rbd export testimg1 /tmp/img2
    rbd snap create testimg1 --snap=snap1
    rbd resize testimg1 --size=128
    rbd export testimg1 /tmp/img3

    # info
    rbd info testimg1 | grep 'size 128 MB'
    rbd info --snap=snap1 testimg1 | grep 'size 256 MB'

    # make copies
    rbd copy testimg1 --snap=snap1 testimg2
    rbd copy testimg1 testimg3

    # verify the result
    rbd info testimg2 | grep 'size 256 MB'
    rbd info testimg3 | grep 'size 128 MB'

    rbd export testimg1 /tmp/img1.new
    rbd export testimg2 /tmp/img2.new
    rbd export testimg3 /tmp/img3.new

    cmp /tmp/img2 /tmp/img2.new
    cmp /tmp/img3 /tmp/img3.new

    # rollback
    rbd snap rollback --snap=snap1 testimg1
    rbd info testimg1 | grep 'size 256 MB'
    rbd export testimg1 /tmp/img1.snap1
    cmp /tmp/img2 /tmp/img1.snap1

    # remove snapshots
    rbd snap rm --snap=snap1 testimg1
    rbd info --snap=snap1 testimg1 2>&1 | grep 'error setting snapshot context: (2) No such file or directory'

    remove_images
    rm -f $TMP_FILES
}

test_rename() {
    echo "testing rename..."
    remove_images

    rbd create -s 1 foo
    rbd create --new-format -s 1 bar
    rbd rename foo foo2
    rbd rename foo2 bar 2>&1 | grep exists
    rbd rename bar bar2
    rbd rename bar2 foo2 2>&1 | grep exists

    remove_images
}

test_ls() {
    echo "testing ls..."
    remove_images

    rbd create -s 1 test1
    rbd create -s 1 test2
    rbd ls | grep test1
    rbd ls | grep test2
    rbd ls | wc -l | grep 2

    rbd rm test1
    rbd rm test2

    rbd create --new-format -s 1 test1
    rbd create --new-format -s 1 test2
    rbd ls | grep test1
    rbd ls | grep test2
    rbd ls | wc -l | grep 2

    rbd rm test1
    rbd rm test2

    rbd create --new-format -s 1 test1
    rbd create -s 1 test2
    rbd ls | grep test1
    rbd ls | grep test2
    rbd ls | wc -l | grep 2

    remove_images
}

test_remove() {
    echo "testing remove..."
    remove_images

    rbd create -s 1 test1
    rbd rm test1
    rbd ls | wc -l | grep "^0$"

    rbd create --new-format -s 1 test2
    rbd rm test2
    rbd ls | wc -l | grep "^0$"

    # check that remove succeeds even if it's
    # interrupted partway through. simulate this
    # by removing some objects manually.

    # remove with header missing (old format)
    rbd create -s 1 test1
    rados rm -p rbd test1.rbd
    rbd rm test1
    rbd ls | wc -l | grep "^0$"

    # remove with header missing
    rbd create --new-format -s 1 test2
    HEADER=$(rados -p rbd ls | grep '^rbd_header')
    rados -p rbd rm $HEADER
    rbd rm test2
    rbd ls | wc -l | grep "^0$"

    # remove with header and id missing
    rbd create --new-format -s 1 test2
    HEADER=$(rados -p rbd ls | grep '^rbd_header')
    rados -p rbd rm $HEADER
    rados -p rbd rm rbd_id.test2
    rbd rm test2
    rbd ls | wc -l | grep "^0$"
}

<<<<<<< HEAD
test_pool_image_args() {
    echo "testing pool and image args..."
    remove_images

    ceph osd pool delete test || true
    ceph osd pool create test 100
    truncate -s 1 /tmp/empty

    rbd ls | wc -l | grep 0
    rbd create -s 1 test1
    rbd ls | grep -q test1
    rbd import --image test2 /tmp/empty
    rbd ls | grep -q test2
    rbd --dest test3 import /tmp/empty
    rbd ls | grep -q test3
    rbd import /tmp/empty foo
    rbd ls | grep -q foo

    rbd ls test | wc -l | grep 0
    rbd import /tmp/empty test/test1
    rbd ls test | grep -q test1
    rbd -p test import /tmp/empty test2
    rbd ls test | grep -q test2
    rbd --image test3 -p test import /tmp/empty
    rbd ls test | grep -q test3
    rbd --image test4 -p test import /tmp/empty
    rbd ls test | grep -q test4
    rbd --dest test5 -p test import /tmp/empty
    rbd ls test | grep -q test5
    rbd --dest test6 --dest-pool test import /tmp/empty
    rbd ls test | grep -q test6
    rbd --image test7 --dest-pool test import /tmp/empty
    rbd ls test | grep -q test7
    rbd --image test/test8 import /tmp/empty
    rbd ls test | grep -q test8
    rbd --dest test/test9 import /tmp/empty
    rbd ls test | grep -q test9
    rbd import --pool test /tmp/empty
    rbd ls test | grep -q empty

    rm -f /tmp/empty
    ceph osd pool delete test
}

test_import_args
=======
test_locking() {
    echo "testing locking..."
    remove_images

    rbd create -s 1 test1
    rbd lock list test1 | wc -l | grep '^0$'
    rbd lock add test1 id
    rbd lock list test1 | grep ' 1 '
    LOCKER=$(rbd lock list test1 | tail -n 1 | cut -f 1)
    rbd lock remove test1 id $LOCKER
    rbd lock list test1 | wc -l | grep '^0$'

    rbd lock add test1 id --shared tag
    rbd lock list test1 | grep ' 1 '
    rbd lock add test1 id --shared tag
    rbd lock list test1 | grep ' 2 '
    rbd lock add test1 id2 --shared tag
    rbd lock list test1 | grep ' 3 '
    LOCKER=$(rbd lock list test1 | tail -n 1 | cut -f 1)
    ID=$(rbd lock list test1 | tail -n 1 | cut -f 2)
    rbd lock remove test1 $ID $LOCKER
    # locks don't prevent you from removing an image,
    # just from taking a lock
    rbd rm test1
}

>>>>>>> 0cfac6da
test_rename
test_ls
test_remove
RBD_CREATE_ARGS=""
test_others
test_locking
RBD_CREATE_ARGS="--format 2"
test_others
test_locking

echo OK<|MERGE_RESOLUTION|>--- conflicted
+++ resolved
@@ -148,7 +148,32 @@
     rbd ls | wc -l | grep "^0$"
 }
 
-<<<<<<< HEAD
+test_locking() {
+    echo "testing locking..."
+    remove_images
+
+    rbd create -s 1 test1
+    rbd lock list test1 | wc -l | grep '^0$'
+    rbd lock add test1 id
+    rbd lock list test1 | grep ' 1 '
+    LOCKER=$(rbd lock list test1 | tail -n 1 | cut -f 1)
+    rbd lock remove test1 id $LOCKER
+    rbd lock list test1 | wc -l | grep '^0$'
+
+    rbd lock add test1 id --shared tag
+    rbd lock list test1 | grep ' 1 '
+    rbd lock add test1 id --shared tag
+    rbd lock list test1 | grep ' 2 '
+    rbd lock add test1 id2 --shared tag
+    rbd lock list test1 | grep ' 3 '
+    LOCKER=$(rbd lock list test1 | tail -n 1 | cut -f 1)
+    ID=$(rbd lock list test1 | tail -n 1 | cut -f 2)
+    rbd lock remove test1 $ID $LOCKER
+    # locks don't prevent you from removing an image,
+    # just from taking a lock
+    rbd rm test1
+}
+
 test_pool_image_args() {
     echo "testing pool and image args..."
     remove_images
@@ -194,34 +219,6 @@
 }
 
 test_import_args
-=======
-test_locking() {
-    echo "testing locking..."
-    remove_images
-
-    rbd create -s 1 test1
-    rbd lock list test1 | wc -l | grep '^0$'
-    rbd lock add test1 id
-    rbd lock list test1 | grep ' 1 '
-    LOCKER=$(rbd lock list test1 | tail -n 1 | cut -f 1)
-    rbd lock remove test1 id $LOCKER
-    rbd lock list test1 | wc -l | grep '^0$'
-
-    rbd lock add test1 id --shared tag
-    rbd lock list test1 | grep ' 1 '
-    rbd lock add test1 id --shared tag
-    rbd lock list test1 | grep ' 2 '
-    rbd lock add test1 id2 --shared tag
-    rbd lock list test1 | grep ' 3 '
-    LOCKER=$(rbd lock list test1 | tail -n 1 | cut -f 1)
-    ID=$(rbd lock list test1 | tail -n 1 | cut -f 2)
-    rbd lock remove test1 $ID $LOCKER
-    # locks don't prevent you from removing an image,
-    # just from taking a lock
-    rbd rm test1
-}
-
->>>>>>> 0cfac6da
 test_rename
 test_ls
 test_remove

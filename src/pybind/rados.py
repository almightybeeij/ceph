--- conflicted
+++ resolved
@@ -302,14 +302,9 @@
         length = 20
         while True:
             ret_buf = create_string_buffer(length)
-<<<<<<< HEAD
-            ret = self.librados.rados_conf_get(self.cluster, c_char_p(option),
-                                                ret_buf, c_size_t(length))
-=======
             ret = run_in_thread(self.librados.rados_conf_get,
-                                (self.cluster, option, ret_buf,
+                                (self.cluster, c_char_p(option), ret_buf,
                                 c_size_t(length)))
->>>>>>> faa1ae76
             if (ret == 0):
                 return ret_buf.value
             elif (ret == -errno.ENAMETOOLONG):
@@ -492,18 +487,10 @@
         :returns: str - cluster fsid
         """
         self.require_state("connected")
-<<<<<<< HEAD
         buf_len = 37
         fsid = create_string_buffer(buf_len)
-        ret = self.librados.rados_cluster_fsid(self.cluster,
-                                               byref(fsid),
-                                               c_size_t(buf_len))
-=======
-        fsid_len = 36
-        fsid = create_string_buffer(fsid_len + 1)
         ret = run_in_thread(self.librados.rados_cluster_fsid,
-                            (self.cluster, byref(fsid), fsid_len + 1))
->>>>>>> faa1ae76
+                            (self.cluster, byref(fsid), c_size_t(buf_len)))
         if ret < 0:
             raise make_ex(ret, "error getting cluster fsid")
         return fsid.value
@@ -703,13 +690,8 @@
         num_snaps = 10
         while True:
             self.snaps = (ctypes.c_uint64 * num_snaps)()
-<<<<<<< HEAD
-            ret = self.ioctx.librados.rados_ioctx_snap_list(self.ioctx.io,
-                                self.snaps, c_int(num_snaps))
-=======
             ret = run_in_thread(self.ioctx.librados.rados_ioctx_snap_list,
-                                (self.ioctx.io, self.snaps, num_snaps))
->>>>>>> faa1ae76
+                                (self.ioctx.io, self.snaps, c_int(num_snaps)))
             if (ret >= 0):
                 self.max_snap = ret
                 break
@@ -735,13 +717,9 @@
         name_len = 10
         while True:
             name = create_string_buffer(name_len)
-<<<<<<< HEAD
-            ret = self.ioctx.librados.rados_ioctx_snap_get_name(self.ioctx.io, \
-                                c_uint64(snap_id), byref(name), c_int(name_len))
-=======
             ret = run_in_thread(self.ioctx.librados.rados_ioctx_snap_get_name,
-                                (self.ioctx.io, snap_id, byref(name), name_len))
->>>>>>> faa1ae76
+                                (self.ioctx.io, c_uint64(snap_id), byref(name),
+                                 c_int(name_len)))
             if (ret == 0):
                 name_len = ret
                 break
@@ -1302,12 +1280,8 @@
         self.require_ioctx_open()
         if not isinstance(key, str):
             raise TypeError('key must be a string')
-<<<<<<< HEAD
-        ret = self.librados.rados_trunc(self.io, c_char_p(key), c_uint64(size))
-=======
         ret = run_in_thread(self.librados.rados_trunc,
-                            (self.io, c_char_p(key), c_size_t(size)))
->>>>>>> faa1ae76
+                            (self.io, c_char_p(key), c_uint64(size)))
         if ret < 0:
             raise make_ex(ret, "Ioctx.trunc(%s): failed to truncate %s" % (self.name, key))
         return ret
